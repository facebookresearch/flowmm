--- conflicted
+++ resolved
@@ -71,9 +71,18 @@
 
 
 if __name__ == "__main__":
-<<<<<<< HEAD
-    create_gif_from_cif(
-        # traj_file="/home/malte/flowmm/runs/trash/2024-11-08/15-09-58/docking_only_coords-rfm_cspnet-at6o35i2/traj.pt",
+
+    # malte
+    
+    # create_gif_from_traj(
+    #     # traj_file="/home/malte/flowmm/runs/trash/2024-11-13/10-44-45/docking_only_coords-dock_and_optimize_cspnet-tsq861qh/traj.pt",
+    #     traj_file="/home/malte/flowmm/runs/trash/2024-11-18/11-38-35/docking_only_coords-dock_and_optimize_cspnet-ubcbiysy/traj.pt",
+    #     output_gif="RFM_EMM17_0.gif",
+    # )
+
+    # mrx 
+
+        create_gif_from_traj(
 
         # initial getting to know the code - traj looks good
         # traj_file="/home/mrx/projects/osda_inpaint/flowmm/runs/trash/2024-11-12/11-28-32/docking_only_coords-dock_cspnet-6g97h5qt/traj.pt",
@@ -88,10 +97,4 @@
         output_gif="/home/mrx/projects/osda_inpaint/flowmm/runs/trash/2024-11-15/16-45-05/docking_only_coords-dock_cspnet-s368tr0o/traj.gif",
 
         # inference code added but it does not output traj - todo mrx figure this out
-=======
-    create_gif_from_traj(
-        # traj_file="/home/malte/flowmm/runs/trash/2024-11-13/10-44-45/docking_only_coords-dock_and_optimize_cspnet-tsq861qh/traj.pt",
-        traj_file="/home/malte/flowmm/runs/trash/2024-11-18/11-38-35/docking_only_coords-dock_and_optimize_cspnet-ubcbiysy/traj.pt",
-        output_gif="RFM_EMM17_0.gif",
->>>>>>> 966bb11d
     )